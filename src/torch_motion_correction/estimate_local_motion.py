from datetime import datetime
import random
from typing import Iterator

import einops
import numpy as np
import torch
from torch_cubic_spline_grids import CubicCatmullRomGrid3d
from torch_fourier_filter.bandpass import bandpass_filter
from torch_fourier_filter.envelopes import b_envelope
from torch_fourier_shift import fourier_shift_dft_2d
from torch_grid_utils import circle

from torch_motion_correction.patch_grid import (
    patch_grid,
    patch_grid_lazy,
    patch_grid_centers,
)
from torch_motion_correction.evaluate_deformation_field import (
    resample_deformation_field,
)
from torch_motion_correction.utils import (
    normalize_image,
    prepare_bandpass_filter,
)


class ImagePatchIterator:
    """Helper data class for iterating over image patched around defined control points.

    NOTE: Patches will be extracted on the same device as the image.

    Attributes
    ----------
    image : torch.Tensor
        The input image (movie frame stack) to draw patches from with shape
        (t, H, W) where t is the number of frames, H is height and W is width.
    image_shape : tuple[int, int, int]
        Shape of the input image (t, H, W).
    patch_size : tuple[int, int]
        Size of the patches to extract (ph, pw) in terms of pixels.
    control_points : torch.Tensor
        Control points in pixel coordinates with shape (t, gh, gw, 3) where
        gh and gw are the number of control points in height and width dimensions,
        and 3 corresponds to (time, y, x) coordinates.
    control_points_normalized : torch.Tensor
        Control points normalized to [0, 1] in all dimensions with shape

    Methods
    -------
    get_iterator(batch_size: int, randomized: bool = True) -> Iterator[tuple[torch.Tensor, torch.Tensor]]
        Data-loader style iterator yielding batches of image patches and corresponding
        normalized control points for each batch.
    """

    image: torch.Tensor  # (t, H, W)
    image_shape: tuple[int, int, int]  # (t, H, W)
    patch_size: tuple[int, int]  # (ph, pw)
    control_points: torch.Tensor  # (t, gh, gw, 3)
    control_points_normalized: torch.Tensor  # (t, gh, gw, 3)

    _points_constant_over_time: bool

    def __init__(
        self,
        image: torch.Tensor,
        patch_size: tuple[int, int],
        control_points: torch.Tensor,
    ) -> None:
        """Initialization from image shape, patch size, and control points.

        NOTE: Control points are expected to be in (t, gh, gw, 3) format, and only
        constant control points over time are currently supported.
        
        Parameters
        ----------
        image : torch.Tensor
            The input image to be patched (t, H, W).\
                
        """
        assert len(image.shape) == 3, "Image must be 3D (t, H, W)"
        assert len(patch_size) == 2, "Patch size must be 2D (ph, pw)"
        assert (len(control_points.shape) == 4) and (
            control_points.shape[-1] == 3
        ), "Control points must be (t, gh, gw, 3)"
        assert (
            image.shape[0] == control_points.shape[0]
        ), "Image time dimension and control points time dimension must match"

        self.image = image
        self.image_shape = image.shape
        self.patch_size = patch_size
        self.control_points = control_points.to(image.device)

        # Normalize control points to [0, 1] in all dimensions
        t, H, W = self.image_shape
        self.control_points_normalized = control_points.clone().float()
        self.control_points_normalized[..., 0] /= float(t - 1)
        self.control_points_normalized[..., 1] /= float(H - 1)
        self.control_points_normalized[..., 2] /= float(W - 1)

        # Check if all time slices (zeroth dimension) have the same control point
        # positions in x-y space
        self._points_constant_over_time = torch.all(
            control_points[0, :, :, 1:] == control_points[:, :, :, 1:]
        ).item()

        if not self._points_constant_over_time:
            raise NotImplementedError(
                "Control points varying over time not supported yet"
            )

        # Check that box extraction around extrema won't go out of bounds
        ph, pw = patch_size
        min_y = torch.min(control_points[..., 1]).item()
        max_y = torch.max(control_points[..., 1]).item()
        min_x = torch.min(control_points[..., 2]).item()
        max_x = torch.max(control_points[..., 2]).item()
        err_msg = (
            f"Patch size {patch_size} too large for control points in image "
            f"of shape {self.image_shape} where control points range from "
            f"y: [{min_y}, {max_y}], x: [{min_x}, {max_x}]"
        )
        assert min_y - ph // 2 >= 0, err_msg
        assert max_y + ph // 2 < H, err_msg
        assert min_x - pw // 2 >= 0, err_msg
        assert max_x + pw // 2 < W, err_msg

    def get_iterator(
        self, batch_size: int = 1, randomized: bool = True
    ) -> Iterator[tuple[torch.Tensor, torch.Tensor]]:
        """Returns an iterator over image patches and normalized control points.

        Each iteration will yield a stack of image patches with shape
        (batch_size, t, ph, pw) where (ph, pw) is the patch size, and a stack of
        normalized control points with shape (batch_size, t, 3) where 3 corresponds
        to (time, y, x) coordinates in normalized [0, 1] space.

        Parameters
        ----------
        batch_size : int
            Number of patches to return simultaneously. Default is 1.
        randomized : bool
            Whether to randomize the order of patches. Default is True.

        Returns
        -------
        Iterator[tuple[torch.Tensor, torch.Tensor]]
            An iterator yielding tuples of (patches, normalized_control_points)
            where patches is a tensor of shape (batch_size, t, ph, pw) and
            normalized_control_points is a tensor of shape (batch_size, t, 3).
        """

        def inner_iterator():
            """Helper function implementing the iterator logic."""
            t, gh, gw, _ = self.control_points.shape
            ph, pw = self.patch_size

            # NOTE: This is currently assuming control points are constant over time
            _control_points = self.control_points[0].reshape(-1, 3)  # (gh * gw, 3)
            _control_points_normalized = self.control_points_normalized[0].reshape(
                -1, 3
            )

            # Apply randomization if requested
            indices = list(range(gh * gw))
            if randomized:
                random.shuffle(indices)
                _control_points = _control_points[indices]
                _control_points_normalized = _control_points_normalized[indices]

            for i in range(0, gh * gw, batch_size):
                batch_control_points = _control_points[i : i + batch_size]  # (b, 3)
                batch_control_points_normalized = _control_points_normalized[
                    i : i + batch_size
                ]

                # Use actual control points to extract patches from the image
                patches = []
                for cp in batch_control_points:
                    _, y, x = cp.long()  # NOTE: this will floor float coords...

                    # NOTE: This is assuming no clipping on the boundaries
                    start_y = y - ph // 2
                    end_y = start_y + ph
                    start_x = x - pw // 2
                    end_x = start_x + pw

                    patch = self.image[:, start_y:end_y, start_x:end_x]  # (t, ph, pw)
                    patches.append(patch)

                patches = torch.stack(patches)  # (b, t, ph, pw)

                # Expand to include all time points for each batch element
                batch_control_points_all_times = (
                    batch_control_points_normalized.unsqueeze(1).expand(-1, t, -1)
                )

                yield patches, batch_control_points_all_times  # (b, t, 3)

        return inner_iterator()


def estimate_motion(
    image: torch.Tensor,  # (t, h, w)
    pixel_spacing: float,  # angstroms
    deformation_field_resolution: tuple[int, int, int],  # (nt, nh, nw)
    b_factor: float = 500,
    frequency_range: tuple[float, float] = (300, 10),  # angstroms e.g. (300, 15)
    patch_sidelength: int = 512,
    n_iterations: int = 200,
    n_patches_per_batch: int = 20,
    learning_rate: float = 0.05,
    optimizer: str = "adam",  # 'adam' or 'lbfgs'
    device: torch.device = None,  # device for the output tensor
) -> torch.Tensor:
    if device is None:
        device = image.device
    else:
        image = image.to(device)
    # grab image dims
    t, h, w = image.shape

    # normalize image based on stats from central 50% of image
    image = normalize_image(image)

    # extract patches from data
    ph, pw = patch_sidelength, patch_sidelength
    data_patches, data_patch_positions = patch_grid(
        images=image,
        patch_shape=(1, ph, pw),
        patch_step=(1, ph // 2, pw // 2),
        distribute_patches=True,
    )
    data_patches = einops.rearrange(data_patches, "t gh gw 1 ph pw -> t gh gw ph pw")
    gh, gw = data_patch_positions.shape[1:3]

    # apply a soft circular mask on data patches in real space
    mask = circle(
        radius=pw / 4, image_shape=(ph, pw), smoothing_radius=pw / 8, device=device
    )
    data_patches *= mask

    # rfft the data
    data_patches = torch.fft.rfftn(data_patches, dim=(-2, -1))

    # prepare b factor filter
    b_factor_envelope = b_envelope(
        B=b_factor,
        image_shape=(ph, pw),
        pixel_size=pixel_spacing,
        rfft=True,
        fftshift=False,
        device=device,
    )

    # initialise the deformation field with learnable parameters for shifts
    # grid data: (2, nt, nh, nw)
    deformation_field = CubicCatmullRomGrid3d(
        resolution=deformation_field_resolution, n_channels=2
    ).to(device)

    # normalize patch center positions to [0, 1] for evaluation of shifts.
    data_patch_positions = data_patch_positions / torch.tensor(
        [t - 1, h - 1, w - 1], device=device
    )

    # initialise optimiser and detach data
    if optimizer.lower() == "adam":
        motion_optimizer = torch.optim.Adam(
            params=deformation_field.parameters(),
            lr=learning_rate,
        )
    elif optimizer.lower() == "lbfgs":
        motion_optimizer = torch.optim.LBFGS(
            params=deformation_field.parameters(),
            lr=learning_rate,
        )
    else:
        raise ValueError(
            f"Unsupported optimizer: {optimizer}. Choose 'adam' or 'lbfgs'."
        )

    data_patches = data_patches.detach()

    # optimise shifts at grid points on deformation field
    for i in range(n_iterations):
        # take a random subset of the patch grid over spatial dimensions
        patch_subset_idx = np.random.randint(
            low=(0, 0), high=(gh, gw), size=(n_patches_per_batch, 2)
        )
        idx_gh, idx_gw = einops.rearrange(patch_subset_idx, "b idx -> idx b")
        patch_subset = data_patches[:, idx_gh, idx_gw]
        patch_subset_centers = data_patch_positions[:, idx_gh, idx_gw]
        reference_patches = torch.mean(patch_subset, dim=0)

        # predict the shifts at patch centers
        predicted_shifts = -1 * deformation_field(patch_subset_centers)

        # shift the patches by the predicted shifts
        predicted_shifts_px = predicted_shifts
        shifted_patches = fourier_shift_dft_2d(
            dft=patch_subset,
            image_shape=(ph, pw),
            shifts=predicted_shifts_px,
            rfft=True,
            fftshifted=False,
        )  # (b, ph, pw, h, w)

        # apply fourier filters
        bandpass = prepare_bandpass_filter(
            frequency_range=frequency_range,
            patch_shape=(ph, pw),
            pixel_spacing=pixel_spacing,
            refinement_fraction=i / (n_iterations - 1),
            device=device,
        )
        shifted_patches = shifted_patches * bandpass * b_factor_envelope

        # zero gradients, backpropagate loss and step optimiser
        if optimizer.lower() == "adam":
            # calculate the loss, MSE between data patches and reference patches
            loss = torch.mean((shifted_patches - reference_patches).abs() ** 2)
            motion_optimizer.zero_grad()
            loss.backward()
            motion_optimizer.step()
        elif optimizer.lower() == "lbfgs":

            def closure():
                motion_optimizer.zero_grad()
                # Recompute forward pass in closure for L-BFGS
                pred_shifts = -1 * deformation_field(patch_subset_centers)
                pred_shifts_px = pred_shifts / pixel_spacing
                shift_patches = fourier_shift_dft_2d(
                    dft=patch_subset,
                    image_shape=(ph, pw),
                    shifts=pred_shifts_px,
                    rfft=True,
                    fftshifted=False,
                )
                shift_patches = shift_patches * bandpass * b_factor_envelope
                # Use same stable reference in closure
                reference_patches_closure = torch.mean(patch_subset, dim=0)
                loss = torch.mean(
                    (shift_patches - reference_patches_closure).abs() ** 2
                )
                loss.backward()
                return loss

            loss = motion_optimizer.step(closure)
            # Extract loss value for logging
            if isinstance(loss, torch.Tensor):
                loss = loss.item()
            else:
                loss = float(loss) if loss is not None else 0.0

        # log loss
        if i % 10 == 0:
            if isinstance(loss, torch.Tensor):
                print(f"{i}: loss = {loss.item()}")
            else:
                print(f"{i}: loss = {loss}")

    # subtract mean from deformation field data
    average_shift = torch.mean(deformation_field.data)
    final_deformation_field = deformation_field.data - average_shift
    return final_deformation_field


def _setup_optimizer(
    optimizer_type: str,
    parameters: list[torch.Tensor],
    **kwargs,
) -> torch.optim.Optimizer:
    """Helper function to setup optimizer with given parameters and kwargs."""
    if optimizer_type.lower() == "adam":
        lr = kwargs.get("lr", 0.01)
        betas = kwargs.get("betas", (0.9, 0.999))
        eps = kwargs.get("eps", 1e-08)
        weight_decay = kwargs.get("weight_decay", 0)
        amsgrad = kwargs.get("amsgrad", False)
        return torch.optim.Adam(
            params=parameters,
            lr=lr,
            betas=betas,
            eps=eps,
            weight_decay=weight_decay,
            amsgrad=amsgrad,
        )
    elif optimizer_type.lower() == "lbfgs":
        lr = kwargs.get("lr", 1)
        max_iter = kwargs.get("max_iter", 20)
        max_eval = kwargs.get("max_eval", None)
        tolerance_grad = kwargs.get("tolerance_grad", 1e-07)
        tolerance_change = kwargs.get("tolerance_change", 1e-09)
        history_size = kwargs.get("history_size", 100)
        line_search_fn = kwargs.get("line_search_fn", "strong_wolfe")
        return torch.optim.LBFGS(
            params=parameters,
            lr=lr,
            max_iter=max_iter,
            max_eval=max_eval,
            tolerance_grad=tolerance_grad,
            tolerance_change=tolerance_change,
            history_size=history_size,
            line_search_fn=line_search_fn,
        )
    else:
        raise ValueError(
            f"Unsupported optimizer: {optimizer_type}. Choose 'adam' or 'lbfgs'."
        )


def _compute_forward_pass(
    deformation_field: CubicCatmullRomGrid3d,
    patch_subset: torch.Tensor,
    batch_subset_centers: torch.Tensor,
    ph: int,
    pw: int,
    b_factor_envelope: torch.Tensor = None,
    bandpass: torch.Tensor = None,
) -> tuple[torch.Tensor, torch.Tensor]:
    """Compute the forward pass for motion estimation for a batch of patches.

    Parameters
    ----------
    deformation_field : CubicCatmullRomGrid3d
        The deformation field model to predict shifts.
    patch_subset : torch.Tensor
        A batch of image patches in Fourier space with shape (b, t, ph, pw).
    batch_subset_centers : torch.Tensor
        Normalized control point centers for the batch with shape (b, t, 3).
    ph : int
        Patch height in pixels.
    pw : int
        Patch width in pixels.
    b_factor_envelope : torch.Tensor | None
        The B-factor envelope to apply in Fourier space with shape (ph, pw//2 + 1).
        If None, no envelope is applied.
    bandpass : torch.Tensor | None
        The bandpass filter to apply in Fourier space with shape (ph, pw//2 + 1).
        If None, no bandpass is applied.

    Returns
    -------
    tuple[torch.Tensor, torch.Tensor]
        A tuple containing:
        - shifted_patches: The shifted patches after applying predicted shifts and
          filters, with shape (b, t, ph, pw//2 + 1).
        - predicted_shifts: The predicted shifts from the deformation field,
          with shape (b, t, 2).
    """
    predicted_shifts = -1 * deformation_field(batch_subset_centers)

    # Shift the patches by the predicted shifts
    shifted_patches = fourier_shift_dft_2d(
        dft=patch_subset,
        image_shape=(ph, pw),
        shifts=predicted_shifts,
        rfft=True,
        fftshifted=False,
    )  # (b, t, ph, pw//2 + 1)

    # Apply Fourier filters
    if bandpass is not None:
        shifted_patches = shifted_patches * bandpass

    if b_factor_envelope is not None:
        shifted_patches = shifted_patches * b_factor_envelope

    return shifted_patches, predicted_shifts


def _optimizer_step_adam(
    motion_optimizer: torch.optim.Adam,
    shifted_patches: torch.Tensor,
    reference_patches: torch.Tensor,
) -> float:
    """Optimizer step for Adam optimizer."""
    # Using squared difference for loss
    loss = torch.mean((shifted_patches - reference_patches).abs() ** 2)
    motion_optimizer.zero_grad()
    loss.backward()
    motion_optimizer.step()

    return loss.item()


def _optimizer_step_lbfgs(
    motion_optimizer: torch.optim.LBFGS,
    deformation_field: CubicCatmullRomGrid3d,
    patch_subset: torch.Tensor,
    patch_subset_centers: torch.Tensor,
    patch_shape: tuple[int, int],
    bandpass: torch.Tensor | None,
    b_factor_envelope: torch.Tensor | None,
) -> float:
    """Optimizer step for L-BFGS optimizer."""

    def closure():
        motion_optimizer.zero_grad()
        # Recompute forward pass in closure for L-BFGS
        shift_patches, _ = _compute_forward_pass(
            deformation_field=deformation_field,
            patch_subset=patch_subset,
            batch_subset_centers=patch_subset_centers,
            ph=patch_shape[0],
            pw=patch_shape[1],
            b_factor_envelope=b_factor_envelope,
            bandpass=bandpass,
        )
        # Use same stable reference in closure
        reference_patches_closure = torch.mean(patch_subset, dim=0)
        loss = torch.mean((shift_patches - reference_patches_closure).abs() ** 2)
        loss.backward()
        return loss

    loss = motion_optimizer.step(closure)
    # Extract loss value for logging
    if isinstance(loss, torch.Tensor):
        return loss.item()
    else:
        return float(loss) if loss is not None else 0.0


def estimate_motion_new(
    image: torch.Tensor,  # (t, H, W)
    pixel_spacing: float,  # Angstroms
    patch_size: tuple[int, int],  # (ph, pw)
    deformation_field_resolution: tuple[int, int, int],  # (nt, nh, nw)
    initial_deformation_field: torch.Tensor | None,  # (yx, nt, nh, nw)
    device: torch.device = None,
    n_iterations: int = 100,
    b_factor: float = 500,
    frequency_range: tuple[float, float] = (300, 10),
    optimizer_type: str = "adam",
    optimizer_kwargs: dict | None = None,
) -> torch.Tensor:
    """Estimate motion (new method)

    Parameters
    ----------
    image: torch.Tensor
        (t, H, W) image to estimate motion from where t is the number of frames,
        H is the height, and W is the width.
    pixel_spacing: float
        Pixel spacing in Angstroms.
    patch_size: tuple[int, int]
        Size of the patches to extract (ph, pw) in terms of pixels.
    deformation_field_resolution: tuple[int, int, int]
        Resolution of the deformation field (nt, nh, nw) where nt is the number of
        time points, nh is the number of control points in height, and nw is the
        number of control points in width.
    initial_deformation_field: torch.Tensor | None
        Initial deformation field to start from with shape (2, nt, nh, nw) where 2
        corresponds to (y, x) shifts. If None, initializes to zero shifts.
    device: torch.device, optional
        Device to perform computation on. If None, uses the device of the input image.
    n_iterations: int
        Number of iterations for the optimization process. Default is 100.
    """
    device = device if device is not None else image.device
    image = image.to(device)
    t, h, w = image.shape

    # Normalize image based on stats from central 50% of image
    image = normalize_image(image)

    # Initialize a deformation field using pre-existing data, if provided
    if initial_deformation_field is None:
        initial_deformation_field = torch.zeros(
            (2, *deformation_field_resolution),
            device="cpu",  # NOTE: resample_deformation_field needs to support device before making on CUDA device
        )

    deformation_field = CubicCatmullRomGrid3d(
        resolution=deformation_field_resolution, n_channels=2
    ).to(device)

    # # TODO: Resupport initialization
    # deformation_field_data = resample_deformation_field(
    #     deformation_field=initial_deformation_field,
    #     target_resolution=deformation_field_resolution,
    # )
    # deformation_field_data = deformation_field_data.to(device)
    # deformation_field = CubicCatmullRomGrid3d.from_grid_data(deformation_field_data)
    # deformation_field = deformation_field.to(device)

    # Create the patch grid
    patch_positions = patch_grid_centers(
        image_shape=(t, h, w),
        patch_shape=(1, *patch_size),
        patch_step=(1, patch_size[0] // 2, patch_size[1] // 2),  # Default 50% overlap
        distribute_patches=True,
        device=device,
    )  # (t, gh, gw, 3)

    gh, gw = patch_positions.shape[1:3]

    # Reusable masks and Fourier filters
    # NOTE: This is assuming square patches... revisit if needed
    # NOTE: Circle mask is quite small compared to patch size,
    # @jdickerson95 @alisterburt should this be the case?
    circle_mask = circle(
        radius=patch_size[1] / 4,
        image_shape=patch_size,
        smoothing_radius=patch_size[1] / 8,
        device=device,
    )

    b_factor_envelope = b_envelope(
        B=b_factor,
        image_shape=patch_size,
        pixel_size=pixel_spacing,
        rfft=True,
        fftshift=False,
        device=device,
    )

    # Instantiate the patch iterator (mini-batch like data-loader)
    image_patch_iterator = ImagePatchIterator(
        image=image,
        patch_size=patch_size,
        control_points=patch_positions,
    )

    motion_optimizer = _setup_optimizer(
        optimizer_type=optimizer_type,
        parameters=deformation_field.parameters(),
        **(optimizer_kwargs if optimizer_kwargs is not None else {}),
    )

    # "Training" loop going over all patched n_iterations times
    for iter_idx in range(n_iterations):
        patch_iter = image_patch_iterator.get_iterator(batch_size=8)  # TODO: expose

        for patch_subset, patch_subset_centers in patch_iter:
            # patch_subset: (b, t, ph, pw)
            # positions_subset: (b, t, 3)

            patch_subset = patch_subset * circle_mask
            patch_subset = torch.fft.rfftn(patch_subset, dim=(-2, -1))

            # Use mean of all patches (for each batch)
            reference_patches = torch.mean(patch_subset, dim=1, keepdim=True)
            # print("reference_patches.shape", reference_patches.shape)

            # Predict the shifts based on the deformation field and apply those
            # shifts to the patches. Shifted patches are use to compute loss relative
            # to the mean of the patches in the batch.
            shifted_patches, predicted_shifts = _compute_forward_pass(
                deformation_field=deformation_field,
                patch_subset=patch_subset,
                batch_subset_centers=patch_subset_centers,
                ph=patch_size[0],
                pw=patch_size[1],
                b_factor_envelope=b_factor_envelope,
                bandpass=None,  # TODO: add bandpass filter
            )

            # Optimizer step
            if optimizer_type.lower() == "adam":
                loss = _optimizer_step_adam(
                    motion_optimizer=motion_optimizer,
                    shifted_patches=shifted_patches,
                    reference_patches=reference_patches,
                )
            elif optimizer_type.lower() == "lbfgs":
                loss = _optimizer_step_lbfgs(
                    motion_optimizer=motion_optimizer,
                    deformation_field=deformation_field,
                    patch_subset=patch_subset,
                    patch_subset_centers=patch_subset_centers,
                    patch_shape=patch_size,
                    b_factor_envelope=b_factor_envelope,
                    bandpass=None,  # TODO: add bandpass filter
                )

        # Log loss every 10 iterations
        # TODO: Some more robust logging or optimization tracking mechanism?
        if iter_idx % 10 == 0:
            print(f"Iter {iter_idx} / {n_iterations}, Loss: {loss:.6f}")

    # Return final deformation field
    # QUESTION: Why are these commented out?
    # average_shift = torch.mean(deformation_field.data)
    # final_deformation_field = deformation_field.data - average_shift
    final_deformation_field = deformation_field.data - average_shift
    return final_deformation_field


def estimate_motion_lazy(
    image: torch.Tensor,  # (t, h, w)
    pixel_spacing: float,  # angstroms
    deformation_field_resolution: tuple[int, int, int],  # (nt, nh, nw)
    initial_deformation_field: torch.Tensor,  # (yx, nt, nh, nw)
    b_factor: float = 500,
    frequency_range: tuple[float, float] = (300, 10),  # angstroms e.g. (300, 15)
    patch_sidelength: int = 512,
    n_iterations: int = 200,
    n_patches_per_batch: int = 20,
    learning_rate: float = 0.05,
    optimizer: str = "adam",  # 'adam' or 'lbfgs'
    device: torch.device = None,
) -> torch.Tensor:
    """Lazy motion estimation using on-demand patch extraction.

    This version uses the LazyPatchGrid to extract patches only when needed,
    providing memory efficiency without the complexity of caching subsets.

    The lazy approach is optimal when:
    - You have very large images that don't fit in memory
    - You want the simplest memory-efficient solution
    - You don't mind slightly higher computation overhead for maximum memory savings
    """
    if device is None:
        device = image.device
    else:
        image = image.to(device)

<<<<<<< HEAD
    # grab image dims
=======
    if initial_deformation_field is not None:
        initial_deformation_field = initial_deformation_field.to(device)

>>>>>>> 6d119a9c
    # grab image and deformation field dims
    t, h, w = image.shape
    nt, nh, nw = deformation_field_resolution

    # initialize deformation field
    # semantics: resample existing to target resolution or initialize as all zeros
    if initial_deformation_field is None:
        deformation_field = CubicCatmullRomGrid3d(
            resolution=deformation_field_resolution, n_channels=2
        ).to(device)
    else:
        deformation_field_data = resample_deformation_field(
            deformation_field=initial_deformation_field,
            target_resolution=(nt, nh, nw),
        )
<<<<<<< HEAD
        deformation_field = CubicCatmullRomGrid3d.from_grid_data(
            deformation_field_data
        ).to(device)
=======
        
        print(f"Resampled initial deformation field to {deformation_field_data.shape}")
        deformation_field = CubicCatmullRomGrid3d.from_grid_data(deformation_field_data).to(device)
>>>>>>> 6d119a9c

    # normalize image based on stats from central 50% of image
    image = normalize_image(image)

    # create lazy patch grid - no patches extracted yet!
    ph, pw = patch_sidelength, patch_sidelength
    lazy_patch_grid, data_patch_positions = patch_grid_lazy(
        images=image,
        patch_shape=(1, ph, pw),
        patch_step=(1, ph // 2, pw // 2),
        distribute_patches=True,
    )

    # Get grid dimensions
    # get patch grid dimensions
    grid_shape = lazy_patch_grid.grid_shape
    if len(grid_shape) == 2:
        gh, gw = grid_shape
        total_patches = gh * gw
    else:
        gd, gh, gw = grid_shape
        total_patches = gd * gh * gw

    print(f"Total patches available: {total_patches} (lazy evaluation)")

    # create reusable filters and masks
    mask = circle(
        radius=pw / 4, image_shape=(ph, pw), smoothing_radius=pw / 8, device=device
    )

    b_factor_envelope = b_envelope(
        B=b_factor,
        image_shape=(ph, pw),
        pixel_size=pixel_spacing,
        rfft=True,
        fftshift=False,
        device=device,
    )

    # Normalize patch center positions to [0, 1]
    if len(data_patch_positions.shape) == 3:  # 2D case: (gh, gw, 2)
        data_patch_positions = data_patch_positions / torch.tensor(
            [t - 1, h - 1, w - 1], device=device
        )
    else:  # 3D case: (gd, gh, gw, 3)
        data_patch_positions = data_patch_positions / torch.tensor(
            [t - 1, h - 1, w - 1], device=device
        )

    # Initialize optimizer
    if optimizer.lower() == "adam":
        motion_optimizer = torch.optim.Adam(
            params=deformation_field.parameters(),
            lr=learning_rate,
        )
    elif optimizer.lower() == "lbfgs":
        motion_optimizer = torch.optim.LBFGS(
            params=deformation_field.parameters(),
            lr=learning_rate,
            line_search_fn="strong_wolfe",
        )
    else:
        raise ValueError(
            f"Unsupported optimizer: {optimizer}. Choose 'adam' or 'lbfgs'."
        )

    # Training loop using lazy patch extraction
    for i in range(n_iterations):
        # Generate random patch indices to match non-lazy behavior
        patch_subset_idx = np.random.randint(
            low=(0, 0), high=(gh, gw), size=(n_patches_per_batch, 2)
        )
        idx_gh, idx_gw = einops.rearrange(patch_subset_idx, "b idx -> idx b")

        # Extract patches at the selected indices
        patch_subset, patch_positions = lazy_patch_grid.get_patches_at_indices(
            idx_gh, idx_gw
        )

        # Reshape from (..., 1, ph, pw) to (..., ph, pw)
        if len(patch_subset.shape) == 5:  # (t, n_patches, 1, ph, pw)
            patch_subset = einops.rearrange(patch_subset, "t n 1 ph pw -> t n ph pw")
        elif (
            len(patch_subset.shape) == 4
        ):  # (n_patches, t, 1, ph, pw) - transpose needed
            patch_subset = einops.rearrange(patch_subset, "n t 1 ph pw -> t n ph pw")

        # Apply mask and FFT
        patch_subset = patch_subset * mask
        patch_subset = torch.fft.rfftn(patch_subset, dim=(-2, -1))

        # Use the middle frame as the reference patch
        # middle_frame = patch_subset.shape[0] // 2
        reference_patches = torch.mean(patch_subset, dim=0)

        # Get patch centers for the selected patches (matching non-lazy version)
        patch_subset_centers = data_patch_positions[:, idx_gh, idx_gw]

        # Apply frequency filters can be applied outside if not keep fraction
        bandpass = prepare_bandpass_filter(
            frequency_range=frequency_range,
            patch_shape=(ph, pw),
            pixel_spacing=pixel_spacing,
            # refinement_fraction=i / (n_iterations - 1),
            device=device,
        )

        patch_subset = patch_subset * bandpass * b_factor_envelope

        # Predict shifts at patch centers
        predicted_shifts = -1 * deformation_field(patch_subset_centers)

        # Shift patches by predicted shifts
        predicted_shifts_px = predicted_shifts
        shifted_patches = fourier_shift_dft_2d(
            dft=patch_subset,
            image_shape=(ph, pw),
            shifts=predicted_shifts_px,
            rfft=True,
            fftshifted=False,
        )

        # shifted_patches = shifted_patches * bandpass * b_factor_envelope

        # Optimization step
        if optimizer.lower() == "adam":
            # Calculate loss
            loss = torch.mean((shifted_patches - reference_patches).abs() ** 2)
            motion_optimizer.zero_grad()
            loss.backward()
            motion_optimizer.step()
        elif optimizer.lower() == "lbfgs":

            def closure():
                motion_optimizer.zero_grad()
                # Recompute forward pass in closure for L-BFGS
                pred_shifts = -1 * deformation_field(patch_subset_centers)
                #pred_shifts = deformation_field(patch_subset_centers)
                pred_shifts_px = pred_shifts
                shift_patches = fourier_shift_dft_2d(
                    dft=patch_subset,
                    image_shape=(ph, pw),
                    shifts=pred_shifts_px,
                    rfft=True,
                    fftshifted=False,
                )
                shift_patches = shift_patches * bandpass * b_factor_envelope
                # Use same stable reference in closure
                reference_patches_closure = torch.mean(patch_subset, dim=0)
                loss = torch.mean(
                    (shift_patches - reference_patches_closure).abs() ** 2
                )
                loss.backward()
                return loss

            loss = motion_optimizer.step(closure)
            # Extract loss value for logging
            if isinstance(loss, torch.Tensor):
                loss = loss.item()
            else:
                loss = float(loss) if loss is not None else 0.0

        # Progress logging
        if i % 10 == 0:
            if isinstance(loss, torch.Tensor):
                print(f"{i}: loss = {loss.item():.6f}")
            else:
                print(f"{i}: loss = {loss:.6f}")

    # Return final deformation field
    average_shift = torch.mean(deformation_field.data)
    final_deformation_field = deformation_field.data - average_shift
    return final_deformation_field<|MERGE_RESOLUTION|>--- conflicted
+++ resolved
@@ -718,13 +718,10 @@
     else:
         image = image.to(device)
 
-<<<<<<< HEAD
-    # grab image dims
-=======
+
     if initial_deformation_field is not None:
         initial_deformation_field = initial_deformation_field.to(device)
 
->>>>>>> 6d119a9c
     # grab image and deformation field dims
     t, h, w = image.shape
     nt, nh, nw = deformation_field_resolution
@@ -740,15 +737,9 @@
             deformation_field=initial_deformation_field,
             target_resolution=(nt, nh, nw),
         )
-<<<<<<< HEAD
-        deformation_field = CubicCatmullRomGrid3d.from_grid_data(
-            deformation_field_data
-        ).to(device)
-=======
         
         print(f"Resampled initial deformation field to {deformation_field_data.shape}")
         deformation_field = CubicCatmullRomGrid3d.from_grid_data(deformation_field_data).to(device)
->>>>>>> 6d119a9c
 
     # normalize image based on stats from central 50% of image
     image = normalize_image(image)
